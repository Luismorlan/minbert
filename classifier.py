--- conflicted
+++ resolved
@@ -76,11 +76,7 @@
         # out = self.proj(self.pooler_dropout(pooler_output))
         out = self.proj(pooler_output)
 
-<<<<<<< HEAD
         # Directly output the raw logits so that it can be used in the loss function.
-=======
-        # Directly output the raw logits so that it can be
->>>>>>> 944bc13d
         return out
 
 
