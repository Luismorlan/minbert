--- conflicted
+++ resolved
@@ -494,12 +494,7 @@
 
     lr = args.lr
     optimizer = AdamW(model.parameters(), lr=lr)
-<<<<<<< HEAD
-    best_dev_acc = 0
-    best_dev_mse = float('inf')
-=======
     best_dev_acc, best_dev_mse = 0, float('inf')
->>>>>>> ed403b19
 
     # Run for the specified number of epochs.
     for epoch in range(args.epochs):
